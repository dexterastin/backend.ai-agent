import asyncio
from decimal import Decimal
import functools
from ipaddress import ip_address
import logging, logging.config
import os, os.path
from pathlib import Path
from pprint import pformat
import re
import shlex
import signal
import shutil
import subprocess
import sys
import time
from typing import Collection, Mapping

from aiodocker.docker import Docker, DockerContainer
from aiodocker.exceptions import DockerError
import aiohttp
import aioredis
import aiotools
import aiozmq, aiozmq.rpc
from async_timeout import timeout
import attr
import configargparse
import snappy
import trafaret as t
import uvloop
import zmq
import zmq.asyncio

from ai.backend.common import utils, identity, msgpack
from ai.backend.common.argparse import (
    port_no, port_range, HostPortPair,
    host_port_pair, non_negative_int)
from ai.backend.common.etcd import AsyncEtcd
from ai.backend.common.logging import Logger, BraceStyleAdapter
from ai.backend.common.monitor import DummyStatsMonitor, DummyErrorMonitor
from ai.backend.common.plugin import install_plugins, add_plugin_args
from ai.backend.common.types import ImageRef
from . import __version__ as VERSION
from .files import scandir, upload_output_files_to_s3
from .accelerator import accelerator_types, AbstractAccelerator
from .stats import (
    check_cgroup_available, collect_agent_live_stats,
    spawn_stat_collector, StatCollectorState,
)
from .resources import (
    KernelResourceSpec,
    Mount, MountPermission,
    bitmask2set, detect_slots,
    CPUAllocMap,
    AcceleratorAllocMap,
)
from .kernel import KernelRunner, KernelFeatures
from .utils import update_nested_dict
from .vendor.linux import libnuma

log = BraceStyleAdapter(logging.getLogger('ai.backend.agent.server'))

max_upload_size = 100 * 1024 * 1024  # 100 MB
stat_cache_lifespan = 30.0  # 30 secs


@attr.s(auto_attribs=True, slots=True)
class VolumeInfo:
    name: str             # volume name
    container_path: str   # in-container path as str
    mode: str             # 'rw', 'ro', 'rwm'


@attr.s(auto_attribs=True, slots=True)
class RestartTracker:
    request_lock: asyncio.Lock
    destroy_event: asyncio.Event
    done_event: asyncio.Event


@attr.s(auto_attribs=True, slots=True)
class AcceleratorSet:
    klass: AbstractAccelerator
    devices: Collection[AbstractAccelerator]
    alloc_map: AcceleratorAllocMap


deeplearning_image_keys = {
    'tensorflow', 'caffe',
    'keras', 'torch',
    'mxnet', 'theano',
}

deeplearning_sample_volume = VolumeInfo(
    'deeplearning-samples', '/home/work/samples', 'ro',
)


async def get_extra_volumes(docker, lang):
    avail_volumes = (await docker.volumes.list())['Volumes']
    if not avail_volumes:
        return []
    avail_volume_names = set(v['Name'] for v in avail_volumes)

    # deeplearning specialization
    # TODO: extract as config
    volume_list = []
    for k in deeplearning_image_keys:
        if k in lang:
            volume_list.append(deeplearning_sample_volume)
            break

    # Mount only actually existing volumes
    mount_list = []
    for vol in volume_list:
        if vol.name in avail_volume_names:
            mount_list.append(vol)
        else:
            log.warning('could not attach volume {0} '
                        'to a kernel using language {1} ',
                        '(volume not found)',
                        vol.name, lang)
    return mount_list


async def get_kernel_id_from_container(val):
    if isinstance(val, DockerContainer):
        if 'Name' not in val._container:
            await val.show()
        name = val['Name']
    elif isinstance(val, str):
        name = val
    name = name.lstrip('/')
    if not name.startswith('kernel.'):
        return None
    try:
        return name.rsplit('.', 2)[-1]
    except (IndexError, ValueError):
        return None


def get_label(labels: Mapping[str, str], name, default):
    sentinel = object()
    v = labels.get(f'ai.backend.{name}', sentinel)
    if v is sentinel:
        v = labels.get(f'io.sorna.{name}', sentinel)
        if v is sentinel:
            return default
    return v


def parse_service_port(s: str) -> dict:
    try:
        name, protocol, port = s.split(':')
    except (ValueError, IndexError):
        raise ValueError('Invalid service port definition format', s)
    assert protocol in ('tcp', 'pty', 'http'), \
           f'Unsupported service port protocol: {protocol}'
    try:
        port = int(port)
    except ValueError:
        raise ValueError('Invalid port number', port)
    if port <= 1024:
        raise ValueError('Service port number must be larger than 1024.')
    if port in (2000, 2001):
        raise ValueError('Service port 2000 and 2001 is reserved for internal use.')
    return {
        'name': name,
        'protocol': protocol,
        'container_port': port,
        'host_port': None,  # determined after container start
    }


def update_last_used(meth):
    @functools.wraps(meth)
    async def _inner(self, kernel_id: str, *args, **kwargs):
        try:
            kernel_info = self.container_registry[kernel_id]
            kernel_info['last_used'] = time.monotonic()
        except KeyError:
            pass
        return await meth(self, kernel_id, *args, **kwargs)
    return _inner


class AgentRPCServer(aiozmq.rpc.AttrHandler):

    __slots__ = (
        'loop',
        'docker', 'container_registry', 'container_cpu_map',
        'redis_stat_pool',
        'etcd', 'config', 'slots', 'images',
        'rpc_server', 'event_sock',
        'monitor_fetch_task', 'monitor_handle_task', 'stat_collector_task',
        'hb_timer', 'clean_timer',
        'stats_monitor', 'error_monitor',
        'restarting_kernels', 'blocking_cleans',
    )

    def __init__(self, config, loop=None):
        self.loop = loop if loop else asyncio.get_event_loop()
        self.config = config
        self.config.app_name = 'backend.ai-agent'
        self.etcd = None

        self.docker = Docker()
        self.container_registry = {}
        self.redis_stat_pool = None

        self.restarting_kernels = {}
        self.blocking_cleans = {}

        self.container_cpu_map = CPUAllocMap(config.limit_cpus)
        self.accelerators = {}
        self.images = set()

        self.rpc_server = None
        self.event_sock = None
        self.scan_images_timer = None
        self.monitor_fetch_task = None
        self.monitor_handle_task = None
        self.hb_timer = None
        self.clean_timer = None
        self.stat_collector_task = None

        self.port_pool = set(range(
            config.container_port_range[0],
            config.container_port_range[1] + 1,
        ))

        self.stats_monitor = DummyStatsMonitor()
        self.error_monitor = DummyErrorMonitor()

        self.runner_lock = asyncio.Lock()

        plugins = [
            'stats_monitor',
            'error_monitor'
        ]
        install_plugins(plugins, self, 'attr', self.config)

    async def detect_manager(self):
        log.info('detecting the manager...')
        manager_id = await self.etcd.get('nodes/manager')
        if manager_id is None:
            log.warning('watching etcd to wait for the manager being available')
            async for ev in self.etcd.watch('nodes/manager'):
                if ev.event == 'put':
                    manager_id = ev.value
                    break
        log.info('detecting the manager: OK ({0})', manager_id)

    async def read_etcd_configs(self):
        if not hasattr(self.config, 'redis_addr') or self.config.redis_addr is None:
            self.config.redis_addr = host_port_pair(
                await self.etcd.get('nodes/redis'))
        if not hasattr(self.config, 'event_addr') or self.config.event_addr is None:
            self.config.event_addr = host_port_pair(
                await self.etcd.get('nodes/manager/event_addr'))
        if not hasattr(self.config, 'idle_timeout') or \
                self.config.idle_timeout is None:
            idle_timeout = await self.etcd.get('nodes/idle_timeout')
            if idle_timeout is None:
                idle_timeout = 600  # default: 10 minutes
            self.config.idle_timeout = idle_timeout
        if not hasattr(self.config, 'docker_registry') \
                or self.config.docker_registry is None:
            docker_registry = await self.etcd.get('nodes/docker_registry')
            if not docker_registry:
                docker_registry = 'lablup'
            self.config.docker_registry = docker_registry
        log.info('configured redis_addr: {0}', self.config.redis_addr)
        log.info('configured event_addr: {0}', self.config.event_addr)
        log.info('configured docker_registry: {0}', self.config.docker_registry)
        vfolder_mount = await self.etcd.get('volumes/_mount')
        if vfolder_mount is None:
            vfolder_mount = '/mnt'
        self.config.vfolder_mount = Path(vfolder_mount)

    async def scan_running_containers(self):
        for container in (await self.docker.containers.list()):
            kernel_id = await get_kernel_id_from_container(container)
            if kernel_id is None:
                continue
            # NOTE: get_kernel_id_from_containers already performs .show() on
            #       the returned container objects.
            status = container['State']['Status']
            if status in {'running', 'restarting', 'paused'}:
                log.info('detected running kernel: {0}', kernel_id)
                image = container['Config']['Image']
                labels = container['Config']['Labels']
                ports = container['NetworkSettings']['Ports']
                port_map = {}
                for private_port, host_ports in ports.items():
                    private_port = int(private_port.split('/')[0])
                    if host_ports is None:
                        public_port = 0
                    else:
                        public_port = int(host_ports[0]['HostPort'])
                        self.port_pool.discard(public_port)
                    port_map[private_port] = public_port
                cpu_set = set(
                    map(int, (container['HostConfig']['CpusetCpus']).split(',')))
                self.container_cpu_map.update(cpu_set)
                if self.config.kernel_host_override:
                    kernel_host = self.config.kernel_host_override
                else:
                    kernel_host = '127.0.0.1'
                config_dir = (self.config.scratch_root /
                              kernel_id / 'config').resolve()
                with open(config_dir / 'resource.txt', 'r') as f:
                    resource_spec = KernelResourceSpec.read_from_file(f)
                service_ports = []
                for item in get_label(labels, 'service-ports', '').split(','):
                    if not item:
                        continue
                    service_port = parse_service_port(item)
                    service_port['host_port'] = \
                        port_map.get(service_port['container_port'], None)
                    service_ports.append(service_port)
                self.container_registry[kernel_id] = {
                    'lang': ImageRef(image),
                    'version': int(get_label(labels, 'version', '1')),
                    'container_id': container._id,
                    'kernel_host': kernel_host,
                    'repl_in_port': port_map[2000],
                    'repl_out_port': port_map[2001],
                    'stdin_port': port_map.get(2002, 0),
                    'stdout_port': port_map.get(2003, 0),
                    'exec_timeout': int(get_label(labels, 'timeout', '10')),
                    'last_used': time.monotonic(),
                    'runner_tasks': set(),
                    'host_ports': [*port_map.values()],
                    'resource_spec': resource_spec,
                    'service_ports': service_ports,
                }
            elif status in {'exited', 'dead', 'removing'}:
                log.info('detected terminated kernel: {0}', kernel_id)
                await self.send_event('kernel_terminated', kernel_id,
                                      'self-terminated', None)

    async def scan_images(self, interval):
        all_images = await self.docker.images.list()
        self.images.clear()
        for image in all_images:
            if image['RepoTags'] is None:
                continue
            r_kernel_image = re.compile(r'^.+/kernel-.+$')
            for tag in image['RepoTags']:
                if r_kernel_image.match(tag):
                    self.images.add((tag, image['Id']))
                    log.debug('found kernel image: {0} {1}', tag, image['Id'])

    async def update_status(self, status):
        await self.etcd.put(f'nodes/agents/{self.config.instance_id}', status)

    async def deregister_myself(self):
        await self.etcd.delete_prefix(f'nodes/agents/{self.config.instance_id}')

    async def send_event(self, event_name, *args):
        if self.event_sock is None:
            return
        log.debug('send_event({0})', event_name)
        self.event_sock.write((
            event_name.encode('ascii'),
            self.config.instance_id.encode('utf8'),
            msgpack.packb(args),
        ))

    async def check_images(self):
        # Read desired image versions from etcd.
        for key, value in (await self.etcd.get_prefix('images')):
            # TODO: implement
            pass

        # If there are newer images, pull them.
        # TODO: implement

    async def clean_runner(self, kernel_id):
        if kernel_id not in self.container_registry:
            return
        log.debug('interrupting & cleaning up runner for {0}', kernel_id)
        item = self.container_registry[kernel_id]
        tasks = item['runner_tasks'].copy()
        for t in tasks:  # noqa: F402
            if not t.done():
                t.cancel()
                await t
        runner = item.pop('runner', None)
        if runner is not None:
            await runner.close()

    async def collect_stats(self):
        context = zmq.asyncio.Context()
        stats_sock = context.socket(zmq.PULL)
        stats_sock.setsockopt(zmq.LINGER, 1000)
        stats_sock.bind(f'tcp://127.0.0.1:{self.config.stat_port}')
        log.info('collecting stats at port tcp://127.0.0.1:{0}',
                 self.config.stat_port)
        try:
            recv = functools.partial(stats_sock.recv_serialized,
                                     lambda vs: [msgpack.unpackb(v) for v in vs])
            async for msg in aiotools.aiter(lambda: recv(), None):
                cid = msg[0]['cid']
                status = msg[0]['status']
                if cid not in self.stats:
                    # If the agent has restarted, the events dict may be empty.
                    container = self.docker.containers.container(cid)
                    kernel_id = await get_kernel_id_from_container(container)
                    self.stats[cid] = StatCollectorState(kernel_id)
                self.stats[cid].last_stat = msg[0]['data']
                kernel_id = self.stats[cid].kernel_id
                pipe = self.redis_stat_pool.pipeline()
                pipe.hmset_dict(kernel_id, msg[0]['data'])
                pipe.expire(kernel_id, stat_cache_lifespan)
                await pipe.execute()
                if status == 'terminated':
                    self.stats[cid].terminated.set()
        except asyncio.CancelledError:
            pass
        finally:
            stats_sock.close()
            context.term()

    async def init(self, *, skip_detect_manager=False):
        # Show Docker version info.
        docker_version = await self.docker.version()
        log.info('running with Docker {0} with API {1}',
                 docker_version['Version'], docker_version['ApiVersion'])

        self.etcd = AsyncEtcd(self.config.etcd_addr,
                              self.config.namespace)
        # detect_slots() loads accelerator plugins
        self.slots = await detect_slots(
            self.etcd,
            self.config.limit_cpus,
            self.config.limit_gpus)
        for name, klass in accelerator_types.items():
            devices = klass.list_devices()
            alloc_map = AcceleratorAllocMap(devices,
                                            limit_mask=self.config.limit_gpus)
            self.accelerators[name] = AcceleratorSet(klass, devices, alloc_map)
        if not skip_detect_manager:
            await self.detect_manager()
        await self.read_etcd_configs()
        await self.update_status('starting')
        # scan_images task should be done before heartbeat,
        # so call it here although we spawn a scheduler
        # for this task below.
        await self.scan_images(None)
        await self.scan_running_containers()
        await self.check_images()

        self.redis_stat_pool = await aioredis.create_redis_pool(
            self.config.redis_addr.as_sockaddr(),
            timeout=3.0,
            encoding='utf8',
            db=0)  # REDIS_STAT_DB in backend.ai-manager

        self.event_sock = await aiozmq.create_zmq_stream(
            zmq.PUSH, connect=f'tcp://{self.config.event_addr}')
        self.event_sock.transport.setsockopt(zmq.LINGER, 50)

        # Spawn image scanner task.
        self.scan_images_timer = aiotools.create_timer(self.scan_images, 60.0)

        # Spawn stat collector task.
        self.stats = dict()
        self.stat_collector_task = self.loop.create_task(self.collect_stats())

        # Start container stats collector for existing containers.
        cgroup_available = (not identity.is_containerized() and
                            sys.platform.startswith('linux'))
        stat_addr = f'tcp://{self.config.agent_host}:{self.config.stat_port}'
        stat_type = 'cgroup' if cgroup_available else 'api'
        for kernel_id, info in self.container_registry.items():
            cid = info['container_id']
            self.stats[cid] = StatCollectorState(kernel_id)
            async with spawn_stat_collector(stat_addr, stat_type, cid):
                pass

        # Spawn docker monitoring tasks.
        self.monitor_fetch_task  = self.loop.create_task(self.fetch_docker_events())
        self.monitor_handle_task = self.loop.create_task(self.monitor())

        # Send the first heartbeat.
        self.hb_timer    = aiotools.create_timer(self.heartbeat, 3.0)
        if self.config.idle_timeout != 0:
            # idle_timeout == 0 means there is no timeout.
            self.clean_timer = aiotools.create_timer(self.clean_old_kernels, 10.0)

        # Start serving requests.
        agent_addr = f'tcp://*:{self.config.agent_port}'
        self.rpc_server = await aiozmq.rpc.serve_rpc(self, bind=agent_addr)
        self.rpc_server.transport.setsockopt(zmq.LINGER, 200)
        log.info('serving at {0}', agent_addr)

        # Ready.
        await self.etcd.put(f'nodes/agents/{self.config.instance_id}/ip',
                            self.config.agent_host)
        await self.update_status('running')

        # Notify the gateway.
        await self.send_event('instance_started')

    async def shutdown(self, stop_signal):
        await self.deregister_myself()

        # Stop receiving further requests.
        if self.rpc_server is not None:
            self.rpc_server.close()
            await self.rpc_server.wait_closed()

        # Close all pending kernel runners.
        for kernel_id in self.container_registry.keys():
            await self.clean_runner(kernel_id)

        if stop_signal == signal.SIGTERM:
            await self.clean_all_kernels(blocking=True)

        # Stop timers.
        if self.scan_images_timer is not None:
            self.scan_images_timer.cancel()
            await self.scan_images_timer
        if self.hb_timer is not None:
            self.hb_timer.cancel()
            await self.hb_timer
        if self.clean_timer is not None:
            self.clean_timer.cancel()
            await self.clean_timer

        # Stop event monitoring.
        if self.monitor_fetch_task is not None:
            self.monitor_fetch_task.cancel()
            self.monitor_handle_task.cancel()
            await self.monitor_fetch_task
            await self.monitor_handle_task
        try:
            await self.docker.events.stop()
        except Exception:
            pass
        await self.docker.close()

        # Stop stat collector task.
        if self.stat_collector_task is not None:
            self.stat_collector_task.cancel()
            await self.stat_collector_task

        if self.redis_stat_pool is not None:
            self.redis_stat_pool.close()
            await self.redis_stat_pool.wait_closed()

        # Notify the gateway.
        if self.event_sock is not None:
            await self.send_event('instance_terminated', 'shutdown')
            self.event_sock.close()

    @aiotools.actxmgr
    async def handle_rpc_exception(self):
        try:
            yield
        except AssertionError:
            log.exception('assertion failure')
            raise
        except Exception:
            log.exception('unexpected error')
            self.error_monitor.capture_exception()
            raise

    @aiozmq.rpc.method
    def ping(self, msg: str) -> str:
        return msg

    @aiozmq.rpc.method
    @update_last_used
    async def ping_kernel(self, kernel_id: str):
        log.debug('rpc::ping_kernel({0})', kernel_id)

    @aiozmq.rpc.method
    @update_last_used
    async def create_kernel(self, kernel_id: str, config: dict) -> dict:
        log.debug('rpc::create_kernel({0}, {1})', kernel_id, config['lang'])
        async with self.handle_rpc_exception():
            return await self._create_kernel(kernel_id, config)

    @aiozmq.rpc.method
    @update_last_used
    async def destroy_kernel(self, kernel_id: str):
        log.debug('rpc::destroy_kernel({0})', kernel_id)
        async with self.handle_rpc_exception():
            return await self._destroy_kernel(kernel_id, 'user-requested')

    @aiozmq.rpc.method
    @update_last_used
    async def interrupt_kernel(self, kernel_id: str):
        log.debug('rpc::interrupt_kernel({0})', kernel_id)
        async with self.handle_rpc_exception():
            await self._interrupt_kernel(kernel_id)

    @aiozmq.rpc.method
    @update_last_used
    async def get_completions(self, kernel_id: str,
                              text: str, opts: dict):
        log.debug('rpc::get_completions({0})', kernel_id)
        async with self.handle_rpc_exception():
            await self._get_completions(kernel_id, text, opts)

    @aiozmq.rpc.method
    @update_last_used
    async def get_logs(self, kernel_id: str):
        log.debug('rpc::get_logs({0})', kernel_id)
        async with self.handle_rpc_exception():
            return await self._get_logs(kernel_id)

    @aiozmq.rpc.method
    @update_last_used
    async def restart_kernel(self, kernel_id: str, new_config: dict):
        log.debug('rpc::restart_kernel({0})', kernel_id)
        async with self.handle_rpc_exception():
            tracker = self.restarting_kernels.get(kernel_id)
            if tracker is None:
                tracker = RestartTracker(
                    request_lock=asyncio.Lock(),
                    destroy_event=asyncio.Event(),
                    done_event=asyncio.Event())
            async with tracker.request_lock:
                self.restarting_kernels[kernel_id] = tracker
                await self._destroy_kernel(kernel_id, 'restarting')
                # clean_kernel() will set tracker.destroy_event
                try:
                    with timeout(30):
                        await tracker.destroy_event.wait()
                except asyncio.TimeoutError:
                    log.warning('timeout detected while restarting kernel {0}!',
                                kernel_id)
                    self.restarting_kernels.pop(kernel_id, None)
                    asyncio.ensure_future(self._clean_kernel(kernel_id))
                    raise
                else:
                    tracker.destroy_event.clear()
                    await self._create_kernel(
                        kernel_id, new_config,
                        restarting=True)
                    self.restarting_kernels.pop(kernel_id, None)
            tracker.done_event.set()
            kernel_info = self.container_registry[kernel_id]
            return {
                'container_id': kernel_info['container_id'],
                'repl_in_port': kernel_info['repl_in_port'],
                'repl_out_port': kernel_info['repl_out_port'],
                'stdin_port': kernel_info['stdin_port'],
                'stdout_port': kernel_info['stdout_port'],
                'service_ports': kernel_info['service_ports'],
            }

    @aiozmq.rpc.method
    async def execute(self, api_version: int,
                      kernel_id: str,
                      run_id: t.String | t.Null,
                      mode: str,
                      code: str,
                      opts: dict,
                      flush_timeout: t.Float | t.Null) -> dict:
        log.debug('rpc::execute({0})', kernel_id)
        async with self.handle_rpc_exception():
            result = await self._execute(api_version, kernel_id,
                                         run_id, mode, code, opts,
                                         flush_timeout)
            return result

    @aiozmq.rpc.method
    @update_last_used
    async def start_service(self, kernel_id: str, service: str, opts: dict):
        log.debug('rpc::start_service({0}, {1})', kernel_id, service)
        async with self.handle_rpc_exception():
            return await self._start_service(kernel_id, service, opts)

    @aiozmq.rpc.method
    @update_last_used
    async def upload_file(self, kernel_id: str, filename: str, filedata: bytes):
        log.debug('rpc::upload_file({0}, {1})', kernel_id, filename)
        async with self.handle_rpc_exception():
            await self._accept_file(kernel_id, filename, filedata)

    @aiozmq.rpc.method
    @update_last_used
    async def download_file(self, kernel_id: str, filepath: str):
        log.debug('rpc::download_file({0}, {1})', kernel_id, filepath)
        async with self.handle_rpc_exception():
            return await self._download_file(kernel_id, filepath)

    @aiozmq.rpc.method
    @update_last_used
    async def list_files(self, kernel_id: str, path: str):
        log.debug('rpc::list_files({0}, {1})', kernel_id, path)
        async with self.handle_rpc_exception():
            return await self._list_files(kernel_id, path)

    @aiozmq.rpc.method
    @update_last_used
    async def reset(self):
        log.debug('rpc::reset()')
        async with self.handle_rpc_exception():
            kernel_ids = tuple(self.container_registry.keys())
            tasks = []
            for kernel_id in kernel_ids:
                try:
                    task = asyncio.ensure_future(
                        self._destroy_kernel(kernel_id, 'agent-reset'))
                    tasks.append(task)
                except Exception:
                    self.error_monitor.capture_exception()
                    log.exception('reset: destroying {0}', kernel_id)
            await asyncio.gather(*tasks)

    async def _create_kernel(self, kernel_id, kernel_config, restarting=False):

        await self.send_event('kernel_creating', kernel_id)

        # Read image-specific labels and settings
        image_ref = ImageRef(kernel_config['lang'])
        assert not image_ref.resolve_required(), \
               'The manager should have resolved the image reference!'

        environ: dict = kernel_config.get('environ', {})
        extra_mount_list = await get_extra_volumes(self.docker, image_ref.short)

        image_props = await self.docker.images.get(image_ref.canonical)
        image_labels = image_props['ContainerConfig']['Labels']

        version        = int(get_label(image_labels, 'version', '1'))
        exec_timeout   = int(get_label(image_labels, 'timeout', '10'))
        envs_corecount = get_label(image_labels, 'envs.corecount', '')
        envs_corecount = envs_corecount.split(',') if envs_corecount else []
        kernel_features = set(get_label(image_labels, 'features', '').split())

        scratch_dir = self.config.scratch_root / kernel_id
        config_dir = (scratch_dir / 'config').resolve()
        work_dir = (scratch_dir / 'work').resolve()

        # PHASE 1: Read existing resource spec or devise a new resource spec.

        if restarting:
            with open(config_dir / 'resource.txt', 'r') as f:
                resource_spec = KernelResourceSpec.read_from_file(f)
        else:
            limits = kernel_config['limits']
            vfolders = kernel_config['mounts']
            assert 'cpu_slot' in limits
            assert 'gpu_slot' in limits
            assert 'mem_slot' in limits
            limits['cpu_slot'] = Decimal(limits['cpu_slot'])
            limits['mem_slot'] = Decimal(limits['mem_slot'])
            limits['gpu_slot'] = Decimal(limits['gpu_slot'])
            resource_spec = KernelResourceSpec(
                shares={
                    '_cpu': limits['cpu_slot'],
                    '_mem': limits['mem_slot'],
                    '_gpu': limits['gpu_slot'],
                },
                mounts=[],
                scratch_disk_size=0,  # TODO: implement (#70)
            )

        # PHASE 2: Apply the resource spec.

        # Inject Backend.AI-intrinsic env-variables for gosu
        # TODO: remove this!
        if KernelFeatures.UID_MATCH in kernel_features:
            environ['LOCAL_USER_ID'] = os.getuid()

        # Inject Backend.AI-intrinsic mount points and extra mounts
        binds = [
            f'{config_dir}:/home/config:ro',
            f'{work_dir}:/home/work/:rw',
        ]
        binds.extend(f'{v.name}:{v.container_path}:{v.mode}'
                     for v in extra_mount_list)
        volumes = [
            '/home/config',
            '/home/work',
        ]
        volumes.extend(v.container_path for v in extra_mount_list)
<<<<<<< HEAD

        # Get configurations for the overlay network.
        network_name = kernel_config.get('network_name', None)
        network_hostname = kernel_config.get('network_hostname', 'master')
=======
>>>>>>> 142f6ca3

        if restarting:
            # Reuse previous CPU share.
            pass

            # Reuse previous memory share.
            pass

            # Reuse previous accelerator share.
            pass

            # Reuse previous mounts.
            for mount in resource_spec.mounts:
                volumes.append(str(mount.kernel_path))
                binds.append(str(mount))
        else:
            # Realize CPU share.
            cpu_set = kernel_config.get('cpu_set')
            if cpu_set is None:
                requested_cores = int(limits['cpu_slot'])
                num_cores = min(self.container_cpu_map.num_cores, requested_cores)
                numa_node, cpu_set = self.container_cpu_map.alloc(num_cores)
            else:
                num_cores = len(cpu_set)
                numa_node = libnuma.node_of_cpu(next(iter(cpu_set)))
            resource_spec.numa_node = numa_node
            resource_spec.cpu_set = cpu_set

            # Realize memory share. (the creation-config unit is 1 GiB)
            resource_spec.memory_limit = int(limits['mem_slot'] * (2 ** 30))

            # Realize accelerator shares.
            if limits['gpu_slot'] > 0:
                # TODO: generalize gpu_slot
                accl = self.accelerators['cuda']
                _, cuda_allocated_shares = \
                    accl.alloc_map.alloc(limits['gpu_slot'])
                resource_spec.shares['cuda'] = cuda_allocated_shares

            # Reallize vfolder mounts.
            for folder_name, folder_host, folder_id in vfolders:
                host_path = self.config.vfolder_mount / folder_host / folder_id
                kernel_path = Path(f'/home/work/{folder_name}')
                # TODO: apply READ_ONLY for read-only shared vfolders
                mount = Mount(host_path, kernel_path, MountPermission.READ_WRITE)
                resource_spec.mounts.append(mount)
                volumes.append(str(kernel_path))
                binds.append(str(mount))

            # should no longer be used!
            del limits
            del vfolders

        # Inject Backend.AI-intrinsic env-variables for libbaihook and gosu
        environ.update({
            k: str(len(resource_spec.cpu_set))
            for k in envs_corecount})
        environ['LD_PRELOAD'] = '/home/backend.ai/libbaihook.so'

        # Inject accelerator-specific env-variables for libbaihook
        accel_docker_args = {}
        for dev_type, dev_share in resource_spec.shares.items():
            if dev_type in KernelResourceSpec.reserved_share_types:
                continue
            accl = self.accelerators[dev_type]
            accel_docker_args = await accl.klass.generate_docker_args(
                self.docker, resource_spec.numa_node, dev_share)

        # PHASE 3: Store the resource spec.

        if restarting:
            pass
        else:
            work_dir.mkdir(parents=True, exist_ok=True)
            config_dir.mkdir(parents=True, exist_ok=True)
            # Store custom environment variables for kernel runner.
            with open(config_dir / 'environ.txt', 'w') as f:
                for k, v in environ.items():
                    f.write(f'{k}={v}\n')
                f.write(f'BACKEND_HOSTNAME={network_hostname}\n')
            with open(config_dir / 'resource.txt', 'w') as f:
                resource_spec.write_to_file(f)

                # Store accelerator-specific resource-share preparation
                for dev_type, dev_shares in resource_spec.shares.items():
                    if dev_type in KernelResourceSpec.reserved_share_types:
                        continue
                    mem_limits = []
                    proc_limits = []
                    accl = self.accelerators[dev_type]
                    for dev_id, dev_share in dev_shares.items():
                        device = accl.devices[dev_id]
                        mem, proc = device.share_to_spec(dev_share)
                        mem_limits.append((dev_id, mem))
                        proc_limits.append((dev_id, proc))
                    mlim_str = ','.join(
                        f'{dev_id}:{mem}' for dev_id, mem in
                        mem_limits
                    )
                    plim_str = ','.join(
                        f'{dev_id}:{proc}' for dev_id, proc in
                        proc_limits
                    )
                    f.write(f'{dev_type.upper()}_MEMORY_LIMITS={mlim_str}\n')
                    f.write(f'{dev_type.upper()}_PROCESSOR_LIMITS={plim_str}\n')

        # PHASE 4: Run!
        log.info('kernel {0} starting with resource spec: \n',
                 pformat(attr.asdict(resource_spec)))

        # TODO: Refactor out as separate "Docker execution driver plugin" (#68)
        #   - Refactor volumes/binds lists to a plugin "mount" API
        #   - Refactor "/home/work" and "/home/backend.ai" prefixes to be specified
        #     by the plugin implementation.

        # Mount the in-kernel packaes/binaries directly from the host for debugging.
        def _mount(host_path, container_path, perm='ro'):
            nonlocal volumes, binds
            binds.append(f'{host_path}:{container_path}:{perm}')

        if self.config.debug_kernel is not None:
            _mount(self.config.debug_kernel,
                   '/usr/local/lib/python3.6/site-packages/ai/backend/')
        if self.config.debug_hook is not None:
            _mount(self.config.debug_hook, '/home/backend.ai/libbaihook.so')
        if self.config.debug_jail is not None:
            _mount(self.config.debug_jail, '/home/backend.ai/jail')

        exposed_ports = [2000, 2001]
        service_ports = {}
        for item in get_label(image_labels, 'service-ports', '').split(','):
            if not item:
                continue
            service_port = parse_service_port(item)
            container_port = service_port['container_port']
            service_ports[container_port] = service_port
            exposed_ports.append(container_port)
        if 'git' in image_ref.name:  # legacy (TODO: remove it!)
            exposed_ports.append(2002)
            exposed_ports.append(2003)
        log.debug('exposed ports: {!r}', exposed_ports)

        if len(exposed_ports) > len(self.port_pool):
            raise RuntimeError('Container ports are not sufficiently available.')
        host_ports = []
        for eport in exposed_ports:
            hport = self.port_pool.pop()
            host_ports.append(hport)

        container_config = {
            'Image': image_ref.canonical,
            'Tty': True,
            # TODO: 'User': str(os.getuid()),
            'OpenStdin': True,
            'Privileged': False,
            'Volumes': {v: {} for v in volumes},
            'StopSignal': 'SIGINT',
            'ExposedPorts': {
                f'{port}/tcp': {} for port in exposed_ports
            },
            'Env': [f'{k}={v}' for k, v in environ.items()],
            'HostConfig': {
                'MemorySwap': 0,
                'Memory': resource_spec.memory_limit,
                'CpuPeriod': 100_000,  # docker default
                'CpuQuota': int(100_000 * resource_spec.shares['_cpu']),
                'CpusetCpus': ','.join(map(str, sorted(resource_spec.cpu_set))),
                'CpusetMems': f'{resource_spec.numa_node}',
                'SecurityOpt': ['seccomp=unconfined'],
                'Binds': binds,
                'PortBindings': {
                    f'{eport}/tcp': [{'HostPort': str(hport)}]
                    for eport, hport in zip(exposed_ports, host_ports)
                },
                'PublishAllPorts': False,  # we manage port mapping manually!
            },
        }
        update_nested_dict(container_config, accel_docker_args)
<<<<<<< HEAD
        container_config['Hostname'] = network_hostname
        if network_name is not None:
            container_config['HostConfig']['NetworkMode'] = network_name
            container_config['NetworkingConfig'] = {}
        base_name, _, tag = lang.partition(':')
        kernel_name = f'kernel.{base_name}.{kernel_id}'
=======
        kernel_name = f'kernel.{image_ref.name}.{kernel_id}'
        log.debug('container config: {!r}', container_config)
>>>>>>> 142f6ca3
        container = await self.docker.containers.create(
            config=container_config, name=kernel_name)
        cid = container._id

        stat_addr = f'tcp://{self.config.agent_host}:{self.config.stat_port}'
        stat_type = 'cgroup' if check_cgroup_available() else 'api'
        self.stats[cid] = StatCollectorState(kernel_id)
        async with spawn_stat_collector(stat_addr, stat_type, cid):
            await container.start()

        stdin_port = 0
        stdout_port = 0
        for idx, port in enumerate(exposed_ports):
            host_port = int((await container.port(port))[0]['HostPort'])
            assert host_port == host_ports[idx]
            if port in service_ports:
                service_ports[port]['host_port'] = host_port
            elif port == 2000:     # intrinsic
                repl_in_port = host_port
            elif port == 2001:     # intrinsic
                repl_out_port = host_port
            elif port == 2002:     # legacy
                stdin_port = host_port
            elif port == 2003:  # legacy
                stdout_port = host_port
        if self.config.kernel_host_override:
            kernel_host = self.config.kernel_host_override
        else:
            kernel_host = self.config.agent_host

        self.container_registry[kernel_id] = {
            'lang': image_ref,
            'version': version,
            'container_id': container._id,
            'kernel_host': kernel_host,
            'repl_in_port': repl_in_port,
            'repl_out_port': repl_out_port,
            'stdin_port': stdin_port,    # legacy
            'stdout_port': stdout_port,  # legacy
            'service_ports': list(service_ports.values()),
            'host_ports': host_ports,
            'exec_timeout': exec_timeout,
            'last_used': time.monotonic(),
            'runner_tasks': set(),
            'resource_spec': resource_spec,
        }
        log.debug('kernel repl-in address: {0}:{1}', kernel_host, repl_in_port)
        log.debug('kernel repl-out address: {0}:{1}', kernel_host, repl_out_port)
        for service_port in service_ports.values():
            log.debug('service port: {!r}', service_port)
        return {
            'id': kernel_id,
            'kernel_host': kernel_host,
            'repl_in_port': repl_in_port,
            'repl_out_port': repl_out_port,
            'stdin_port': stdin_port,    # legacy
            'stdout_port': stdout_port,  # legacy
            'service_ports': list(service_ports.values()),
            'container_id': container._id,
            'resource_spec': resource_spec.to_json(),
        }

    async def _destroy_kernel(self, kernel_id, reason):
        try:
            cid = self.container_registry[kernel_id]['container_id']
        except KeyError:
            log.warning('_destroy_kernel({0}) kernel missing (already dead?)',
                        kernel_id)
            await self.clean_kernel(kernel_id)
            await self.send_event('kernel_terminated',
                                  kernel_id, 'self-terminated',
                                  None)
            return
        container = self.docker.containers.container(cid)
        await self.clean_runner(kernel_id)
        try:
            await container.kill()
            # Collect the last-moment statistics.
            last_stat = None
            if cid in self.stats:
                await self.stats[cid].terminated.wait()
                last_stat = self.stats[cid].last_stat
                del self.stats[cid]
            # The container will be deleted in the docker monitoring coroutine.
            return last_stat
        except DockerError as e:
            if e.status == 409 and 'is not running' in e.message:
                # already dead
                log.warning('_destroy_kernel({0}) already dead', kernel_id)
                pass
            elif e.status == 404:
                log.warning('_destroy_kernel({0}) kernel missing, '
                            'forgetting this kernel', kernel_id)
                resource_spec = self.container_registry[kernel_id]['resource_spec']
                self.container_cpu_map.free(resource_spec.cpu_set)
                for dev_type, dev_shares in resource_spec.shares.items():
                    if dev_type in KernelResourceSpec.reserved_share_types:
                        continue
                    self.accelerators[dev_type].alloc_map.free(dev_shares)
                self.container_registry.pop(kernel_id, None)
                pass
            else:
                log.exception('_destroy_kernel({0}) kill error', kernel_id)
                self.error_monitor.capture_exception()
        except Exception:
            log.exception('_destroy_kernel({0}) unexpected error', kernel_id)
            self.error_monitor.capture_exception()

    async def _ensure_runner(self, kernel_id, *, api_version=3):
        # TODO: clean up
        async with self.runner_lock:
            runner = self.container_registry[kernel_id].get('runner')
            if runner is not None:
                log.debug('_execute_code:v{0}({1}) use '
                          'existing runner', api_version, kernel_id)
            else:
                client_features = {'input', 'continuation'}
                runner = KernelRunner(
                    kernel_id,
                    self.container_registry[kernel_id]['kernel_host'],
                    self.container_registry[kernel_id]['repl_in_port'],
                    self.container_registry[kernel_id]['repl_out_port'],
                    self.container_registry[kernel_id]['exec_timeout'],
                    client_features)
                log.debug('_execute:v{0}({1}) start new runner',
                          api_version, kernel_id)
                self.container_registry[kernel_id]['runner'] = runner
                # TODO: restoration of runners after agent restarts
                await runner.start()
            return runner

    async def _execute(self, api_version, kernel_id,
                       run_id, mode, text, opts,
                       flush_timeout):
        # Save kernel-generated output files in a separate sub-directory
        # (to distinguish from user-uploaded files)
        output_dir = self.config.scratch_root / kernel_id / 'work' / '.output'

        restart_tracker = self.restarting_kernels.get(kernel_id)
        if restart_tracker:
            await restart_tracker.done_event.wait()

        try:
            kernel_info = self.container_registry[kernel_id]
        except KeyError:
            await self.send_event('kernel_terminated',
                                  kernel_id, 'self-terminated',
                                  None)
            raise RuntimeError(f'The container for kernel {kernel_id} is not found! '
                               '(might be terminated--try it again)') from None

        kernel_info['last_used'] = time.monotonic()
        runner = await self._ensure_runner(kernel_id, api_version=api_version)

        try:
            myself = asyncio.Task.current_task()
            kernel_info['runner_tasks'].add(myself)

            await runner.attach_output_queue(run_id)

            if mode == 'batch' or mode == 'query':
                kernel_info['initial_file_stats'] \
                    = scandir(output_dir, max_upload_size)
            if mode == 'batch':
                await runner.feed_batch(opts)
            elif mode == 'query':
                await runner.feed_code(text)
            elif mode == 'input':
                await runner.feed_input(text)
            elif mode == 'continue':
                pass
            result = await runner.get_next_result(
                api_ver=api_version,
                flush_timeout=flush_timeout)

        except asyncio.CancelledError:
            await runner.close()
            kernel_info.pop('runner', None)
            return
        finally:
            runner_tasks = utils.nmget(self.container_registry,
                                       f'{kernel_id}/runner_tasks', None, '/')
            if runner_tasks is not None:
                runner_tasks.remove(myself)

        output_files = []

        if result['status'] in ('finished', 'exec-timeout'):

            log.debug('_execute({0}) {1}', kernel_id, result['status'])

            final_file_stats = scandir(output_dir, max_upload_size)
            if utils.nmget(result, 'options.upload_output_files', True):
                # TODO: separate as a new task
                initial_file_stats = \
                    kernel_info['initial_file_stats']
                output_files = await upload_output_files_to_s3(
                    initial_file_stats, final_file_stats, output_dir, kernel_id)

            kernel_info.pop('initial_file_stats', None)

        if (result['status'] == 'exec-timeout' and
                kernel_id in self.container_registry):
            # clean up the kernel (maybe cleaned already)
            asyncio.ensure_future(
                self._destroy_kernel(kernel_id, 'exec-timeout'))

        return {
            **result,
            'files': output_files,
        }

    async def _get_completions(self, kernel_id, text, opts):
        runner = await self._ensure_runner(kernel_id)
        result = await runner.feed_and_get_completion(text, opts)
        return {'status': 'finished', 'completions': result}

    async def _get_logs(self, kernel_id):
        container_id = self.container_registry[kernel_id]['container_id']
        container = await self.docker.containers.get(container_id)
        logs = await container.log(stdout=True, stderr=True)
        return {'logs': ''.join(logs)}

    async def _interrupt_kernel(self, kernel_id):
        runner = await self._ensure_runner(kernel_id)
        await runner.feed_interrupt()
        return {'status': 'finished'}

    async def _start_service(self, kernel_id, service, opts):
        runner = await self._ensure_runner(kernel_id)
        service_ports = self.container_registry[kernel_id]['service_ports']
        for sport in service_ports:
            if sport['name'] == service:
                break
        else:
            return {'status': 'failed', 'error': 'invalid service name'}
        result = await runner.feed_start_service({
            'name': service,
            'port': sport['container_port'],
            'protocol': sport['protocol'],
            'options': opts,
        })
        return result

    async def _accept_file(self, kernel_id, filename, filedata):
        loop = asyncio.get_event_loop()
        work_dir = self.config.scratch_root / kernel_id / 'work'
        try:
            # create intermediate directories in the path
            dest_path = (work_dir / filename).resolve(strict=False)
            parent_path = dest_path.parent
        except ValueError:  # parent_path does not start with work_dir!
            raise AssertionError('malformed upload filename and path.')

        def _write_to_disk():
            parent_path.mkdir(parents=True, exist_ok=True)
            dest_path.write_bytes(filedata)
            log.warning('accept_file written to {0}', dest_path)

        try:
            await loop.run_in_executor(None, _write_to_disk)
        except FileNotFoundError:
            log.error('{0}: writing uploaded file failed: {1} -> {2}',
                      kernel_id, filename, dest_path)

    async def _download_file(self, kernel_id, filepath):
        container_id = self.container_registry[kernel_id]['container_id']
        container = self.docker.containers.container(container_id)
        # Limit file path to /home/work inside a container.
        # TODO: extend path search in virtual folders.
        abspath = os.path.abspath(os.path.join('/home/work', filepath))
        try:
            with await container.get_archive(abspath) as tarobj:
                tarobj.fileobj.seek(0, 2)
                fsize = tarobj.fileobj.tell()
                assert fsize < 1 * 1048576, 'too large file.'
                tarbytes = tarobj.fileobj.getvalue()
        except DockerError:
            log.warning('Could not found the file: {0}', abspath)
            raise FileNotFoundError(f'Could not found the file: {abspath}')
        return tarbytes

    async def _list_files(self, kernel_id: str, path: str):
        container_id = self.container_registry[kernel_id]['container_id']

        # Ensure target directory is under /home/work/ folder.
        # Append abspath with '/' if it is a directory since pathlib does not provide
        # a nicer way to add a trailing slash. If this is not appended, directories
        # like '/home/workfake' will pass the check.
        code = '''from pathlib import Path
abspath = Path('%(path)s').resolve(strict=True)
suffix = '/' if abspath.is_dir() else ''
print(str(abspath) + suffix)
''' % {'path': path}
        command = f'docker exec {container_id} python -c "{code}"'
        p = subprocess.Popen(shlex.split(command), stdout=subprocess.PIPE,
                             stderr=subprocess.PIPE)
        outs, errs = p.communicate()
        abspath = outs.decode('utf-8')
        errs = errs.decode('utf-8')
        if errs or (not abspath.startswith('/home/work/')):
            return {'files': '', 'errors': 'No such file or directory'}

        # Gather individual file information in the target path.
        code = '''import json
import os
import stat

files = []
for f in os.scandir('%(path)s'):
    fstat = f.stat()
    ctime = fstat.st_ctime  # TODO: way to get concrete create time?
    mtime = fstat.st_mtime
    atime = fstat.st_atime
    files.append({
        'mode': stat.filemode(fstat.st_mode),
        'size': fstat.st_size,
        'ctime': ctime,
        'mtime': mtime,
        'atime': atime,
        'filename': f.name,
    })
print(json.dumps(files))''' % {'path': path}
        command = f'docker exec {container_id} python -c "{code}"'
        p = subprocess.Popen(shlex.split(command), stdout=subprocess.PIPE,
                             stderr=subprocess.PIPE)
        outs, errs = p.communicate()
        outs = outs.decode('utf-8')
        errs = errs.decode('utf-8')

        return {'files': outs, 'errors': errs, 'abspath': abspath}

    async def heartbeat(self, interval):
        '''
        Send my status information and available kernel images.
        '''
        await collect_agent_live_stats(self)
        agent_info = {
            'ip': self.config.agent_host,
            'region': self.config.region,
            'addr': f'tcp://{self.config.agent_host}:{self.config.agent_port}',
            'mem_slots': self.slots['mem'],
            'cpu_slots': self.slots['cpu'],
            'gpu_slots': self.slots['gpu'],  # TODO: generalize
            'images': snappy.compress(msgpack.packb(list(self.images))),
        }
        try:
            await self.send_event('instance_heartbeat', agent_info)
        except asyncio.TimeoutError:
            log.warning('event dispatch timeout: instance_heartbeat')
        except Exception:
            log.exception('instance_heartbeat failure')
            self.error_monitor.capture_exception()

    async def fetch_docker_events(self):
        while True:
            try:
                await self.docker.events.run()
            except asyncio.TimeoutError:
                # The API HTTP connection may terminate after some timeout
                # (e.g., 5 minutes)
                log.info('restarting docker.events.run()')
                continue
            except aiohttp.ClientError as e:
                log.warning('restarting docker.events.run() due to {0!r}', e)
                continue
            except asyncio.CancelledError:
                break
            except Exception:
                log.exception('unexpected error')
                self.error.capture_exception()
                break

    async def monitor(self):
        subscriber = self.docker.events.subscribe()
        last_footprint = None
        while True:
            try:
                evdata = await subscriber.get()
            except asyncio.CancelledError:
                break
            if evdata is None:
                # fetch_docker_events() will automatically reconnect.
                continue

            # FIXME: Sometimes(?) duplicate event data is received.
            # Just ignore the duplicate ones.
            new_footprint = (
                evdata['Type'],
                evdata['Action'],
                evdata['Actor']['ID'],
            )
            if new_footprint == last_footprint:
                continue
            last_footprint = new_footprint

            if evdata['Action'] == 'die':
                # When containers die, we immediately clean up them.
                container_id = evdata['Actor']['ID']
                container_name = evdata['Actor']['Attributes']['name']
                kernel_id = await get_kernel_id_from_container(container_name)
                if kernel_id is None:
                    continue
                try:
                    exit_code = evdata['Actor']['Attributes']['exitCode']
                except KeyError:
                    exit_code = '(unknown)'
                log.debug('docker-event: container-terminated: '
                          '{0} with exit code {1} ({2})',
                          container_id[:7], exit_code, kernel_id)
                await self.send_event('kernel_terminated',
                                      kernel_id, 'self-terminated',
                                      None)
                asyncio.ensure_future(self.clean_kernel(kernel_id))

    async def clean_kernel(self, kernel_id):
        try:
            kernel_info = self.container_registry[kernel_id]

            container_id = kernel_info['container_id']
            container = self.docker.containers.container(container_id)
            try:
                await self.clean_runner(kernel_id)
            finally:
                # When the agent restarts with a different port range, existing
                # containers' host ports may not belong to the new port range.
                try:
                    if not self.config.debug_skip_container_deletion:
                        await container.delete()
                except DockerError as e:
                    if e.status == 409 and 'already in progress' in e.message:
                        pass
                    elif e.status == 404:
                        pass
                    else:
                        log.warning('container deletion: {0!r}', e)
                finally:
                    port_range = self.config.container_port_range
                    restored_ports = [*filter(
                        lambda p: port_range[0] <= p <= port_range[1],
                        kernel_info['host_ports'])]
                    self.port_pool.update(restored_ports)
        except KeyError:
            pass
        if kernel_id in self.restarting_kernels:
            self.restarting_kernels[kernel_id].destroy_event.set()
        else:
            scratch_dir = self.config.scratch_root / kernel_id
            try:
                shutil.rmtree(scratch_dir)
            except FileNotFoundError:
                pass
            try:
                resource_spec = self.container_registry[kernel_id]['resource_spec']
                self.container_cpu_map.free(resource_spec.cpu_set)
                for dev_type, dev_shares in resource_spec.shares.items():
                    if dev_type in KernelResourceSpec.reserved_share_types:
                        continue
                    self.accelerators[dev_type].alloc_map.free(dev_shares)
                self.container_registry.pop(kernel_id, None)
            except KeyError:
                pass
            if kernel_id in self.blocking_cleans:
                self.blocking_cleans[kernel_id].set()

    async def clean_old_kernels(self, interval):
        now = time.monotonic()
        keys = tuple(self.container_registry.keys())
        tasks = []
        for kernel_id in keys:
            try:
                last_used = self.container_registry[kernel_id]['last_used']
                if now - last_used > self.config.idle_timeout:
                    log.info('destroying kernel {0} as clean-up', kernel_id)
                    task = asyncio.ensure_future(
                        self._destroy_kernel(kernel_id, 'idle-timeout'))
                    tasks.append(task)
            except KeyError:
                # The kernel may be destroyed by other means?
                pass
        await asyncio.gather(*tasks)

    async def clean_all_kernels(self, blocking=False):
        log.info('cleaning all kernels...')
        kernel_ids = tuple(self.container_registry.keys())
        tasks = []
        if blocking:
            for kernel_id in kernel_ids:
                self.blocking_cleans[kernel_id] = asyncio.Event()
        for kernel_id in kernel_ids:
            task = asyncio.ensure_future(
                self._destroy_kernel(kernel_id, 'agent-termination'))
            tasks.append(task)
        await asyncio.gather(*tasks)
        if blocking:
            waiters = [self.blocking_cleans[kernel_id].wait()
                       for kernel_id in kernel_ids]
            await asyncio.gather(*waiters)
            for kernel_id in kernel_ids:
                self.blocking_cleans.pop(kernel_id, None)


@aiotools.server
async def server_main(loop, pidx, _args):

    args = _args[0]
    args.instance_id = await identity.get_instance_id()
    args.inst_type = await identity.get_instance_type()
    if not args.agent_host:
        args.agent_host = await identity.get_instance_ip()
    args.region = await identity.get_instance_region()
    log.info('myself: {0} ({1}, host: {2})',
             args.instance_id, args.inst_type, args.agent_host)

    # Start RPC server.
    try:
        agent = AgentRPCServer(args, loop=loop)
        await agent.init()
    except Exception:
        log.exception('unexpected error during AgentRPCServer.init()!')

    # Run!
    try:
        stop_signal = yield
    finally:
        # Shutdown.
        log.info('shutting down...')
        await agent.shutdown(stop_signal)


def main():
    parser = configargparse.ArgumentParser()
    parser.add('--namespace', type=str, default='local',
               env_var='BACKEND_NAMESPACE',
               help='The namespace of this Backend.AI cluster. (default: local)')
    parser.add('--agent-host-override', type=str, default=None,
               dest='agent_host',
               env_var='BACKEND_AGENT_HOST_OVERRIDE',
               help='Manually set the IP address of this agent to report to the '
                    'manager.')
    parser.add('--kernel-host-override', type=str, default=None,
               env_var='BACKEND_KERNEL_HOST_OVERRIDE',
               help='Manually set the IP address of kernels spawned by this agent '
                    'to report to the manager.')
    parser.add('--agent-port', type=port_no, default=6001,
               env_var='BACKEND_AGENT_PORT',
               help='The port number to listen on.')
    parser.add('--stat-port', type=port_no, default=6002,
               env_var='BACKEND_STAT_PORT',
               help='The port number to receive statistics reports from '
                    'local containers.')
    parser.add('--container-port-range', type=port_range, default=(30000, 31000),
               env_var='BACKEND_CONTAINER_PORT_RANGE',
               help='The range of host public ports to be used by containers '
                    '(inclusive)')
    parser.add('--etcd-addr', type=host_port_pair,
               env_var='BACKEND_ETCD_ADDR',
               default=HostPortPair(ip_address('127.0.0.1'), 2379),
               help='The host:port pair of the etcd cluster or its proxy.')
    parser.add('--idle-timeout', type=non_negative_int, default=None,
               help='The maximum period of time allowed for kernels to wait '
                    'further requests.')
    parser.add('--debug-kernel', type=Path, default=None,
               env_var='DEBUG_KERNEL',
               help='If set to a path to backend.ai-kernel-runner clone, '
                    'mounts it into the containers so that you can test and debug '
                    'the latest kernel runner code with immediate changes.')
    parser.add('--debug-jail', type=Path, default=None,
               env_var='DEBUG_JAIL',
               help='The path to the jail binary. '
                    'If set, the agent mounts it into the containers '
                    'so that you can test and debug the latest jail code '
                    'with immediate changes.')
    parser.add('--debug-hook', type=Path, default=None,
               env_var='DEBUG_HOOK',
               help='The path to the hook binary. '
                    'If set, the agent mounts it into the containers '
                    'so that you can test and debug the latest hook code '
                    'with immediate changes.')
    parser.add('--debug-skip-container-deletion', action='store_true', default=False,
               help='If specified, skips container deletion when container is dead '
                    'or killed.  You may check the container logs for additional '
                    'in-container debugging, but also need to manaully remove them.')
    parser.add('--kernel-aliases', type=str, default=None,
               help='The filename for additional kernel aliases')
    parser.add('--limit-cpus', type=str, default=None,
               help='The hexademical mask to limit available CPUs '
                    'reported to the manager (default: not limited)')
    parser.add('--limit-gpus', type=str, default=None,
               help='The hexademical mask to limit available CUDA GPUs '
                    'reported to the manager (default: not limited)')
    parser.add('--scratch-root', type=Path,
               default=Path('/var/cache/scratches'),
               env_var='BACKEND_SCRATCH_ROOT',
               help='The scratch directory to store container working directories.')

    plugins = [
        'stats_monitor',
        'error_monitor',
    ]
    add_plugin_args(parser, plugins)

    Logger.update_log_args(parser)
    args = parser.parse_args()

    assert args.scratch_root.exists()
    assert args.scratch_root.is_dir()

    if args.debug_kernel is not None:
        args.debug_kernel = args.debug_kernel.resolve()
        assert args.debug_kernel.match('ai/backend'), \
               'debug-kernel path must end with "ai/backend".'
    if args.debug_jail is not None:
        args.debug_jail = args.debug_jail.resolve()
    if args.debug_hook is not None:
        args.debug_hook = args.debug_hook.resolve()

    if args.limit_cpus is not None:
        args.limit_cpus = int(args.limit_cpus, 16)
        args.limit_cpus = bitmask2set(args.limit_cpus)
    if args.limit_gpus is not None:
        args.limit_gpus = int(args.limit_gpus, 16)
        args.limit_gpus = bitmask2set(args.limit_gpus)

    logger = Logger(args)
    logger.add_pkg('aiodocker')
    logger.add_pkg('aiotools')
    logger.add_pkg('ai.backend')

    with logger:
        log.info('Backend.AI Agent {0}', VERSION)
        log.info('runtime: {0}', utils.env_info())

        log_config = logging.getLogger('ai.backend.agent.config')
        if args.debug:
            log_config.debug('debug mode enabled.')

        asyncio.set_event_loop_policy(uvloop.EventLoopPolicy())
        aiotools.start_server(server_main, num_workers=1,
                              use_threading=True, args=(args, ))
        log.info('exit.')


if __name__ == '__main__':
    main()<|MERGE_RESOLUTION|>--- conflicted
+++ resolved
@@ -781,13 +781,10 @@
             '/home/work',
         ]
         volumes.extend(v.container_path for v in extra_mount_list)
-<<<<<<< HEAD
 
         # Get configurations for the overlay network.
         network_name = kernel_config.get('network_name', None)
         network_hostname = kernel_config.get('network_hostname', 'master')
-=======
->>>>>>> 142f6ca3
 
         if restarting:
             # Reuse previous CPU share.
@@ -966,17 +963,12 @@
             },
         }
         update_nested_dict(container_config, accel_docker_args)
-<<<<<<< HEAD
         container_config['Hostname'] = network_hostname
         if network_name is not None:
             container_config['HostConfig']['NetworkMode'] = network_name
             container_config['NetworkingConfig'] = {}
-        base_name, _, tag = lang.partition(':')
-        kernel_name = f'kernel.{base_name}.{kernel_id}'
-=======
         kernel_name = f'kernel.{image_ref.name}.{kernel_id}'
         log.debug('container config: {!r}', container_config)
->>>>>>> 142f6ca3
         container = await self.docker.containers.create(
             config=container_config, name=kernel_name)
         cid = container._id
